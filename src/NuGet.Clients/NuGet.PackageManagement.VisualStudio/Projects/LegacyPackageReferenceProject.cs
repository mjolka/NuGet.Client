// Copyright (c) .NET Foundation. All rights reserved.
// Licensed under the Apache License, Version 2.0. See License.txt in the project root for license information.

using System;
using System.Collections.Generic;
using System.IO;
using System.Linq;
using System.Threading;
using System.Threading.Tasks;
using Microsoft;
using Microsoft.VisualStudio.Shell;
using Microsoft.VisualStudio.Threading;
using NuGet.Commands;
using NuGet.Common;
using NuGet.Configuration;
using NuGet.Frameworks;
using NuGet.LibraryModel;
using NuGet.PackageManagement.VisualStudio.Utility;
using NuGet.Packaging;
using NuGet.Packaging.Core;
using NuGet.ProjectManagement;
using NuGet.ProjectModel;
using NuGet.RuntimeModel;
using NuGet.Versioning;
using NuGet.VisualStudio;
using Task = System.Threading.Tasks.Task;

namespace NuGet.PackageManagement.VisualStudio
{
    /// <summary>
    /// An implementation of <see cref="NuGetProject"/> that interfaces with VS project APIs to coordinate
    /// packages in a legacy CSProj with package references.
    /// </summary>
    public sealed class LegacyPackageReferenceProject : PackageReferenceProject
    {
        private readonly IVsProjectAdapter _vsProjectAdapter;
        private readonly IVsProjectThreadingService _threadingService;

        private readonly Dictionary<string, ProjectInstalledPackage> _installedPackages = new Dictionary<string, ProjectInstalledPackage>(StringComparer.OrdinalIgnoreCase);
        private readonly Dictionary<string, ProjectInstalledPackage> _transitivePackages = new Dictionary<string, ProjectInstalledPackage>(StringComparer.OrdinalIgnoreCase);
        public NuGetFramework TargetFramework { get; }

        public LegacyPackageReferenceProject(
            IVsProjectAdapter vsProjectAdapter,
            string projectId,
            INuGetProjectServices projectServices,
            IVsProjectThreadingService threadingService)
            : base(vsProjectAdapter.ProjectName,
                vsProjectAdapter.UniqueName,
                vsProjectAdapter.FullProjectPath)
        {
            Assumes.Present(vsProjectAdapter);
            Assumes.NotNullOrEmpty(projectId);
            Assumes.Present(projectServices);
            Assumes.Present(threadingService);

            _vsProjectAdapter = vsProjectAdapter;
            _threadingService = threadingService;

            ProjectStyle = ProjectStyle.PackageReference;

            InternalMetadata.Add(NuGetProjectMetadataKeys.Name, _projectName);
            InternalMetadata.Add(NuGetProjectMetadataKeys.UniqueName, _projectUniqueName);
            InternalMetadata.Add(NuGetProjectMetadataKeys.FullPath, _projectFullPath);
            InternalMetadata.Add(NuGetProjectMetadataKeys.ProjectId, projectId);

            ProjectServices = projectServices;
        }

        public LegacyPackageReferenceProject(
            IVsProjectAdapter vsProjectAdapter,
            string projectId,
            INuGetProjectServices projectServices,
            IVsProjectThreadingService threadingService,
            NuGetFramework targetFramework)
            : this(vsProjectAdapter,
                projectId,
                projectServices,
                threadingService)
        {
            Assumes.NotNull(targetFramework);
            TargetFramework = targetFramework;
        }

        #region BuildIntegratedNuGetProject

        public override async Task<string> GetCacheFilePathAsync()
        {
            return NoOpRestoreUtilities.GetProjectCacheFilePath(cacheRoot: await GetMSBuildProjectExtensionsPathAsync());
        }

        private protected override async Task<string> GetAssetsFilePathAsync(bool shouldThrow)
        {
            var msbuildProjectExtensionsPath = await GetMSBuildProjectExtensionsPathAsync(shouldThrow);
            if (msbuildProjectExtensionsPath == null)
            {
                return null;
            }

            return Path.Combine(msbuildProjectExtensionsPath, LockFileFormat.AssetsFileName);
        }

        #endregion BuildIntegratedNuGetProject

        #region IDependencyGraphProject

        public override string MSBuildProjectPath => _projectFullPath;

        public override async Task<(IReadOnlyList<PackageSpec> dgSpecs, IReadOnlyList<IAssetsLogMessage> additionalMessages)> GetPackageSpecsAndAdditionalMessagesAsync(DependencyGraphCacheContext context)
        {
            PackageSpec packageSpec;
            if (context == null || !context.PackageSpecCache.TryGetValue(MSBuildProjectPath, out packageSpec))
            {
                packageSpec = await GetPackageSpecAsync(context.Settings);
                if (packageSpec == null)
                {
                    throw new InvalidOperationException(
                        string.Format(Strings.ProjectNotLoaded_RestoreFailed, ProjectName));
                }
                context?.PackageSpecCache.Add(_projectFullPath, packageSpec);
            }

            return (new[] { packageSpec }, null);
        }

        private async Task<bool> IsCentralPackageManagementVersionsEnabledAsync()
        {
            return MSBuildStringUtility.IsTrue(await _vsProjectAdapter.GetPropertyValueAsync(ProjectBuildProperties.ManagePackageVersionsCentrally));
        }

<<<<<<< HEAD
        private async Task<bool> IsTransitiveDependencyPinningEnabledAsync()
        {
            return MSBuildStringUtility.IsTrue(await _vsProjectAdapter.GetPropertyValueAsync(ProjectBuildProperties.EnableTransitiveDependencyPinning));
=======
        private async Task<string> GetSpecifiedAssemblyNameAsync()
        {
            return await _vsProjectAdapter.GetPropertyValueAsync(ProjectBuildProperties.AssemblyName);
        }

        private async Task<string> GetSpecifiedPackageIdAsync()
        {
            return await _vsProjectAdapter.GetPropertyValueAsync(ProjectBuildProperties.PackageId);
>>>>>>> 6eafa5f1
        }

        private async Task<Dictionary<string, CentralPackageVersion>> GetCentralPackageVersionsAsync()
        {
            IEnumerable<(string PackageId, string Version)> packageVersions =
                        (await _vsProjectAdapter.GetBuildItemInformationAsync(ProjectBuildProperties.PackageVersion, ProjectBuildProperties.Version))
                        .Select(item => (PackageId: item.ItemId, Version: item.ItemMetadata.FirstOrDefault()));

            return packageVersions
                .Select(item => ToCentralPackageVersion(item.PackageId, item.Version))
                .Distinct(CentralPackageVersionNameComparer.Default)
                .ToDictionary(cpv => cpv.Name);
        }


        private CentralPackageVersion ToCentralPackageVersion(string packageId, string version)
        {
            if (string.IsNullOrEmpty(packageId))
            {
                throw new ArgumentNullException(nameof(packageId));
            }

            if (string.IsNullOrEmpty(version))
            {
                return new CentralPackageVersion(packageId, VersionRange.All);
            }

            return new CentralPackageVersion(packageId, VersionRange.Parse(version));
        }

        #endregion

        #region NuGetProject

        /// <summary>
        /// Gets the installed (top level) package references for this project.
        /// </summary>
        public override async Task<IEnumerable<PackageReference>> GetInstalledPackagesAsync(CancellationToken token)
        {
            ProjectPackages packages = await GetInstalledAndTransitivePackagesAsync(token);
            return packages.InstalledPackages;
        }

        /// <summary>
        /// Gets the both the installed (top level) and transitive package references for this project.
        /// Returns the package reference as two separate lists (installed and transitive).
        /// </summary>
        public override async Task<ProjectPackages> GetInstalledAndTransitivePackagesAsync(CancellationToken token)
        {
            PackageSpec packageSpec = await GetPackageSpecAsync(NullSettings.Instance);

            var frameworkSorter = new NuGetFrameworkSorter();

            string assetsFilePath = await GetAssetsFilePathAsync();
            var fileInfo = new FileInfo(assetsFilePath);
            IList<LockFileTarget> targets = default;

            if (fileInfo.Exists && fileInfo.LastWriteTimeUtc > _lastTimeAssetsModified)
            {
                await TaskScheduler.Default;
                LockFile lockFile = LockFileUtilities.GetLockFile(assetsFilePath, NullLogger.Instance);
                if (!(lockFile is null))
                {
                    targets = lockFile.Targets;

                    _lastTimeAssetsModified = fileInfo.LastWriteTimeUtc;

                    // clear the transitive packages cache, since we don't know when a dependency has been removed
                    _transitivePackages.Clear();
                }
            }

            // get the installed packages
            IEnumerable<PackageReference> installedPackages = packageSpec
               .TargetFrameworks
               .SelectMany(f => GetPackageReferences(f.Dependencies, f.FrameworkName, _installedPackages, targets))
               .GroupBy(p => p.PackageIdentity)
               .Select(g => g.OrderBy(p => p.TargetFramework, frameworkSorter).First());

            // get the transitive packages, excluding any already contained in the installed packages
            IEnumerable<PackageReference> transitivePackages = packageSpec
               .TargetFrameworks
               .SelectMany(f => GetTransitivePackageReferences(f.FrameworkName, _installedPackages, _transitivePackages, targets))
               .GroupBy(p => p.PackageIdentity)
               .Select(g => g.OrderBy(p => p.TargetFramework, frameworkSorter).First());

            return new ProjectPackages(installedPackages.ToList(), transitivePackages.ToList());
        }

        public override async Task<bool> InstallPackageAsync(
            string packageId,
            VersionRange range,
            INuGetProjectContext _,
            BuildIntegratedInstallationContext __,
            CancellationToken token)
        {
            var dependency = new LibraryDependency
            {
                LibraryRange = new LibraryRange(
                    name: packageId,
                    versionRange: range,
                    typeConstraint: LibraryDependencyTarget.Package),
                SuppressParent = __.SuppressParent,
                IncludeType = __.IncludeType
            };

            await ProjectServices.References.AddOrUpdatePackageReferenceAsync(dependency, token);

            return true;
        }

        public override async Task AddFileToProjectAsync(string filePath)
        {
            await _threadingService.JoinableTaskFactory.SwitchToMainThreadAsync();

            EnvDTEProjectUtility.EnsureCheckedOutIfExists(_vsProjectAdapter.Project, await _vsProjectAdapter.GetProjectDirectoryAsync(), filePath);

            var isFileExistsInProject = await EnvDTEProjectUtility.ContainsFileAsync(_vsProjectAdapter.Project, filePath);

            if (!isFileExistsInProject)
            {
                await AddProjectItemAsync(filePath);
            }
        }

        private async Task AddProjectItemAsync(string filePath)
        {
            var folderPath = Path.GetDirectoryName(filePath);
            var fullPath = filePath;

            string projectDirectory = await _vsProjectAdapter.GetProjectDirectoryAsync();
            if (filePath.Contains(projectDirectory))
            {
                // folderPath should always be relative to ProjectDirectory so if filePath already contains
                // ProjectDirectory then get a relative path and construct folderPath to get the appropriate
                // ProjectItems from dte where you have to add this file.
                var relativeLockFilePath = FileSystemUtility.GetRelativePath(projectDirectory, filePath);
                folderPath = Path.GetDirectoryName(relativeLockFilePath);
            }
            else
            {
                // get the fullPath wrt ProjectDirectory
                fullPath = FileSystemUtility.GetFullPath(projectDirectory, filePath);
            }

            var container = await EnvDTEProjectUtility.GetProjectItemsAsync(_vsProjectAdapter.Project, folderPath, createIfNotExists: true);

            await _threadingService.JoinableTaskFactory.SwitchToMainThreadAsync();

            container.AddFromFileCopy(fullPath);
        }

        public override async Task<bool> UninstallPackageAsync(
            PackageIdentity packageIdentity, INuGetProjectContext _, CancellationToken token)
        {
            await ProjectServices.References.RemovePackageReferenceAsync(packageIdentity.Id);

            return true;
        }

        #endregion

        private async Task<string> GetMSBuildProjectExtensionsPathAsync(bool shouldThrow = true)
        {
            await _threadingService.JoinableTaskFactory.SwitchToMainThreadAsync();

            var msbuildProjectExtensionsPath = await _vsProjectAdapter.GetMSBuildProjectExtensionsPathAsync();

            if (string.IsNullOrEmpty(msbuildProjectExtensionsPath))
            {
                if (shouldThrow)
                {
                    throw new InvalidDataException(string.Format(
                        Strings.MSBuildPropertyNotFound,
                        ProjectBuildProperties.MSBuildProjectExtensionsPath,
                        await _vsProjectAdapter.GetProjectDirectoryAsync()));
                }

                return null;
            }

            return msbuildProjectExtensionsPath;
        }

        private string GetPackagesPath(ISettings settings)
        {
            ThreadHelper.ThrowIfNotOnUIThread();

            var packagePath = _vsProjectAdapter.RestorePackagesPath;

            if (string.IsNullOrEmpty(packagePath))
            {
                return SettingsUtility.GetGlobalPackagesFolder(settings);
            }

            return UriUtility.GetAbsolutePathFromFile(_projectFullPath, packagePath);
        }

        private IList<PackageSource> GetSources(ISettings settings)
        {
            ThreadHelper.ThrowIfNotOnUIThread();

            var sources = MSBuildStringUtility.Split(_vsProjectAdapter.RestoreSources).AsEnumerable();

            if (ShouldReadFromSettings(sources))
            {
                sources = SettingsUtility.GetEnabledSources(settings).Select(e => e.Source);
            }
            else
            {
                sources = VSRestoreSettingsUtilities.HandleClear(sources);
            }

            // Add additional sources
            sources = sources.Concat(MSBuildStringUtility.Split(_vsProjectAdapter.RestoreAdditionalProjectSources));

            return sources.Select(e => new PackageSource(UriUtility.GetAbsolutePathFromFile(_projectFullPath, e))).ToList();
        }

        private IList<string> GetFallbackFolders(ISettings settings, bool shouldThrow = true)
        {
            ThreadHelper.ThrowIfNotOnUIThread();

            var fallbackFolders = MSBuildStringUtility.Split(_vsProjectAdapter.RestoreFallbackFolders).AsEnumerable();

            if (ShouldReadFromSettings(fallbackFolders))
            {
                fallbackFolders = SettingsUtility.GetFallbackPackageFolders(settings);
            }
            else
            {
                fallbackFolders = VSRestoreSettingsUtilities.HandleClear(fallbackFolders);
            }

            // Add additional fallback folders
            fallbackFolders = fallbackFolders.Concat(MSBuildStringUtility.Split(_vsProjectAdapter.RestoreAdditionalProjectFallbackFolders));

            return fallbackFolders.Select(e => UriUtility.GetAbsolutePathFromFile(_projectFullPath, e)).ToList();
        }

        private static bool ShouldReadFromSettings(IEnumerable<string> values)
        {
            return !values.Any();
        }

        private IList<string> GetConfigFilePaths(ISettings settings)
        {
            return settings.GetConfigFilePaths();
        }

        /// <summary>
        /// Emulates a JSON deserialization from project.json to PackageSpec in a post-project.json world
        /// </summary>
        private async Task<PackageSpec> GetPackageSpecAsync(ISettings settings)
        {
            await _threadingService.JoinableTaskFactory.SwitchToMainThreadAsync();

            var projectReferences = await ProjectServices
                .ReferencesReader
                .GetProjectReferencesAsync(Common.NullLogger.Instance, CancellationToken.None);

            var targetFramework = await _vsProjectAdapter.GetTargetFrameworkAsync();

            var packageReferences = (await ProjectServices
                .ReferencesReader
                .GetPackageReferencesAsync(targetFramework, CancellationToken.None))
                .ToList();

            var packageTargetFallback = MSBuildStringUtility.Split(_vsProjectAdapter.PackageTargetFallback)
                .Select(NuGetFramework.Parse)
                .ToList();

            var assetTargetFallback = MSBuildStringUtility.Split(_vsProjectAdapter.AssetTargetFallback)
                .Select(NuGetFramework.Parse)
                .ToList();

            var projectTfi = new TargetFrameworkInformation
            {
                FrameworkName = targetFramework,
                Dependencies = packageReferences,
            };

            bool isCpvmEnabled = await IsCentralPackageManagementVersionsEnabledAsync();
            bool isTransitiveDependencyPinningEnabled = await IsTransitiveDependencyPinningEnabledAsync();
            if (isCpvmEnabled)
            {
                // Add the central version information and merge the information to the package reference dependencies
                projectTfi.CentralPackageVersions.AddRange(await GetCentralPackageVersionsAsync());
                LibraryDependency.ApplyCentralVersionInformation(projectTfi.Dependencies, projectTfi.CentralPackageVersions);
            }

            // Apply fallback settings
            AssetTargetFallbackUtility.ApplyFramework(projectTfi, packageTargetFallback, assetTargetFallback);

            // Build up runtime information.
            var runtimes = await _vsProjectAdapter.GetRuntimeIdentifiersAsync();
            var supports = await _vsProjectAdapter.GetRuntimeSupportsAsync();
            var runtimeGraph = new RuntimeGraph(runtimes, supports);

            // In legacy CSProj, we only have one target framework per project
            var tfis = new TargetFrameworkInformation[] { projectTfi };

            var projectName = _projectName ?? _projectUniqueName;

            string specifiedPackageId = await GetSpecifiedPackageIdAsync();

            if (!string.IsNullOrWhiteSpace(specifiedPackageId))
            {
                projectName = specifiedPackageId;
            }
            else
            {
                string specifiedAssemblyName = await GetSpecifiedAssemblyNameAsync();

                if (!string.IsNullOrWhiteSpace(specifiedAssemblyName))
                {
                    projectName = specifiedAssemblyName;
                }
            }

            return new PackageSpec(tfis)
            {
                Name = projectName,
                Version = new NuGetVersion(_vsProjectAdapter.Version),
                Authors = Array.Empty<string>(),
                Owners = Array.Empty<string>(),
                Tags = Array.Empty<string>(),
                ContentFiles = Array.Empty<string>(),
                FilePath = _projectFullPath,
                RuntimeGraph = runtimeGraph,
                RestoreMetadata = new ProjectRestoreMetadata
                {
                    ProjectStyle = ProjectStyle.PackageReference,
                    OutputPath = await GetMSBuildProjectExtensionsPathAsync(),
                    ProjectPath = _projectFullPath,
                    ProjectName = projectName,
                    ProjectUniqueName = _projectFullPath,
                    OriginalTargetFrameworks = tfis
                        .Select(tfi => tfi.FrameworkName.GetShortFolderName())
                        .ToList(),
                    TargetFrameworks = new List<ProjectRestoreMetadataFrameworkInfo>
                    {
                        new ProjectRestoreMetadataFrameworkInfo(tfis[0].FrameworkName)
                        {
                            ProjectReferences = projectReferences?.ToList()
                        }
                    },
                    SkipContentFileWrite = true,
                    CacheFilePath = await GetCacheFilePathAsync(),
                    PackagesPath = GetPackagesPath(settings),
                    Sources = GetSources(settings),
                    FallbackFolders = GetFallbackFolders(settings),
                    ConfigFilePaths = GetConfigFilePaths(settings),
                    ProjectWideWarningProperties = WarningProperties.GetWarningProperties(
                        treatWarningsAsErrors: _vsProjectAdapter.TreatWarningsAsErrors,
                        noWarn: _vsProjectAdapter.NoWarn,
                        warningsAsErrors: _vsProjectAdapter.WarningsAsErrors),
                    RestoreLockProperties = new RestoreLockProperties(
                        await _vsProjectAdapter.GetRestorePackagesWithLockFileAsync(),
                        await _vsProjectAdapter.GetNuGetLockFilePathAsync(),
                        await _vsProjectAdapter.IsRestoreLockedAsync()),
                    CentralPackageVersionsEnabled = isCpvmEnabled,
                    TransitiveDependencyPinningEnabled = isTransitiveDependencyPinningEnabled,
                }
            };
        }
    }
}<|MERGE_RESOLUTION|>--- conflicted
+++ resolved
@@ -128,11 +128,11 @@
             return MSBuildStringUtility.IsTrue(await _vsProjectAdapter.GetPropertyValueAsync(ProjectBuildProperties.ManagePackageVersionsCentrally));
         }
 
-<<<<<<< HEAD
         private async Task<bool> IsTransitiveDependencyPinningEnabledAsync()
         {
             return MSBuildStringUtility.IsTrue(await _vsProjectAdapter.GetPropertyValueAsync(ProjectBuildProperties.EnableTransitiveDependencyPinning));
-=======
+        }
+
         private async Task<string> GetSpecifiedAssemblyNameAsync()
         {
             return await _vsProjectAdapter.GetPropertyValueAsync(ProjectBuildProperties.AssemblyName);
@@ -141,7 +141,6 @@
         private async Task<string> GetSpecifiedPackageIdAsync()
         {
             return await _vsProjectAdapter.GetPropertyValueAsync(ProjectBuildProperties.PackageId);
->>>>>>> 6eafa5f1
         }
 
         private async Task<Dictionary<string, CentralPackageVersion>> GetCentralPackageVersionsAsync()
