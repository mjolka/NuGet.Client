// Copyright (c) .NET Foundation. All rights reserved.
// Licensed under the Apache License, Version 2.0. See License.txt in the project root for license information.

using System;
using System.Collections.Generic;
using System.Diagnostics;
using System.Globalization;
using System.IO;
using System.Linq;
using System.Text;
using System.Threading;
using System.Threading.Tasks;
using NuGet.Common;
using NuGet.DependencyResolver;
using NuGet.Frameworks;
using NuGet.LibraryModel;
using NuGet.Packaging.Core;
using NuGet.ProjectModel;
using NuGet.Repositories;
using NuGet.RuntimeModel;
using NuGet.Versioning;

namespace NuGet.Commands
{
    public class RestoreCommand
    {
        private readonly RestoreCollectorLogger _logger;

        private readonly RestoreRequest _request;

        private bool _success;

        private Guid _operationId;

        private readonly Dictionary<RestoreTargetGraph, Dictionary<string, LibraryIncludeFlags>> _includeFlagGraphs
            = new Dictionary<RestoreTargetGraph, Dictionary<string, LibraryIncludeFlags>>();

        public Guid ParentId { get; }

        private const string ProjectRestoreInformation = nameof(ProjectRestoreInformation);

<<<<<<< HEAD
        // names for child events for ProjectRestoreInformation
        private const string GenerateRestoreGraph = "GenerateRestoreGraph";
        private const string GenerateAssetsFile = "GenerateAssetsFile";
        private const string ValidateRestoreGraphs = "ValidateRestoreGraphs";
        private const string CreateRestoreResult = "CreateRestoreResult";
        private const string RestoreNoOpInformation = "RestoreNoOpInformation";
        private const string RestoreLockFileInformation = "RestoreLockFileInformation";
        private const string ValidatePackagesSha = "ValidatePackagesSha";

        // names for intervals in RestoreNoOpInformation
        private const string CacheFileEvaluateDuration = "CacheFileEvaluateDuration";
        private const string MsbuildAssetsVerificationDuration = "MsbuildAssetsVerificationDuration";
        private const string MsbuildAssetsVerificationResult = "MsbuildAssetsVerificationResult";
        private const string ReplayLogsDuration = "ReplayLogsDuration";

        //names for child events for GenerateRestoreGraph
        private const string CreateRestoreTargetGraph = "CreateRestoreTargetGraph";
        private const string RestoreAdditionalCompatCheck = "RestoreAdditionalCompatCheck";

        // names for intervals in RestoreLockFileInformation
        private const string IsLockFileEnabled = "IsLockFileEnabled";
        private const string ReadLockFileDuration = "ReadLockFileDuration";
        private const string ValidateLockFileDuration = "ValidateLockFileDuration";
        private const string IsLockFileValidForRestore = "IsLockFileValidForRestore";
        private const string LockFileEvaluationResult = "LockFileEvaluationResult";

        // names for central package management version information
        private const string IsCentralVersionManagementEnabled = "IsCentralVersionManagementEnabled";
        private const string IsTransitiveDependencyPinningEnabled = "IsTransitiveDependencyPinningEnabled";
=======
        // status names for ProjectRestoreInformation
        private const string ErrorCodes = nameof(ErrorCodes);
        private const string WarningCodes = nameof(WarningCodes);
        private const string RestoreSuccess = nameof(RestoreSuccess);
        private const string ProjectFilePath = nameof(ProjectFilePath);
        private const string IsCentralVersionManagementEnabled = nameof(IsCentralVersionManagementEnabled);
        private const string TotalUniquePackagesCount = nameof(TotalUniquePackagesCount);
        private const string NewPackagesInstalledCount = nameof(NewPackagesInstalledCount);

        // no-op data names
        private const string NoOpDuration = nameof(NoOpDuration);
        private const string NoOpResult = nameof(NoOpResult);
        private const string NoOpCacheFileEvaluateDuration = nameof(NoOpCacheFileEvaluateDuration);
        private const string NoOpCacheFileEvaluationResult = nameof(NoOpCacheFileEvaluationResult);
        private const string NoOpRestoreOutputEvaluationDuration = nameof(NoOpRestoreOutputEvaluationDuration);
        private const string NoOpRestoreOutputEvaluationResult = nameof(NoOpRestoreOutputEvaluationResult);
        private const string NoOpReplayLogsDuration = nameof(NoOpReplayLogsDuration);

        // lock file data names
        private const string EvaluateLockFileDuration = nameof(EvaluateLockFileDuration);
        private const string ValidatePackagesShaDuration = nameof(ValidatePackagesShaDuration);
        private const string IsLockFileEnabled = nameof(IsLockFileEnabled);
        private const string ReadLockFileDuration = nameof(ReadLockFileDuration);
        private const string ValidateLockFileDuration = nameof(ValidateLockFileDuration);
        private const string IsLockFileValidForRestore = nameof(IsLockFileValidForRestore);
        private const string LockFileEvaluationResult = nameof(LockFileEvaluationResult);

        // core restore data names
        private const string GenerateRestoreGraphDuration = nameof(GenerateRestoreGraphDuration);
        private const string CreateRestoreTargetGraphDuration = nameof(CreateRestoreTargetGraphDuration);
        private const string CreateAdditionalRestoreTargetGraphDuration = nameof(CreateAdditionalRestoreTargetGraphDuration);
        private const string GenerateAssetsFileDuration = nameof(GenerateAssetsFileDuration);
        private const string ValidateRestoreGraphsDuration = nameof(ValidateRestoreGraphsDuration);
        private const string CreateRestoreResultDuration = nameof(CreateRestoreResultDuration);
>>>>>>> c2e5c1f5

        public RestoreCommand(RestoreRequest request)
        {
            _request = request ?? throw new ArgumentNullException(nameof(request));

            // Validate the lock file version requested
            if (_request.LockFileVersion < 1 || _request.LockFileVersion > LockFileFormat.Version)
            {
                Debug.Fail($"Lock file version {_request.LockFileVersion} is not supported.");
                throw new ArgumentOutOfRangeException(
                    paramName: nameof(request),
                    message: nameof(request.LockFileVersion));
            }

            var collectorLoggerHideWarningsAndErrors = request.Project.RestoreSettings.HideWarningsAndErrors
                || request.HideWarningsAndErrors;

            var collectorLogger = new RestoreCollectorLogger(_request.Log, collectorLoggerHideWarningsAndErrors);

            collectorLogger.ApplyRestoreInputs(_request.Project);

            _logger = collectorLogger;
            ParentId = request.ParentId;

            _success = !request.AdditionalMessages?.Any(m => m.Level == LogLevel.Error) ?? true;
        }

        public Task<RestoreResult> ExecuteAsync()
        {
            return ExecuteAsync(CancellationToken.None);
        }

        public async Task<RestoreResult> ExecuteAsync(CancellationToken token)
        {
            using (var telemetry = TelemetryActivity.Create(parentId: ParentId, eventName: ProjectRestoreInformation))
            {
                telemetry.TelemetryEvent.AddPiiData(ProjectFilePath, _request.Project.FilePath);

                _operationId = telemetry.OperationId;

                var isCpvmEnabled = _request.Project.RestoreMetadata?.CentralPackageVersionsEnabled ?? false;
                telemetry.TelemetryEvent[IsCentralVersionManagementEnabled] = isCpvmEnabled;

                var isTransitiveDependencyPinningEnabled = _request.Project.RestoreMetadata?.TransitiveDependencyPinningEnabled ?? false;
                telemetry.TelemetryEvent[IsTransitiveDependencyPinningEnabled] = isTransitiveDependencyPinningEnabled;

                if (isCpvmEnabled)
                {
                    _logger.LogMinimal(string.Format(
                          CultureInfo.CurrentCulture,
                          Strings.CentralPackageVersionManagementInPreview,
                          _request.Project.FilePath));
                }

                var restoreTime = Stopwatch.StartNew();

                // Local package folders (non-sources)
                var localRepositories = new List<NuGetv3LocalRepository>
                {
                    _request.DependencyProviders.GlobalPackages
                };

                localRepositories.AddRange(_request.DependencyProviders.FallbackPackageFolders);

                var contextForProject = CreateRemoteWalkContext(_request, _logger);

                CacheFile cacheFile = null;

                using (telemetry.StartIndependentInterval(NoOpDuration))
                {
                    if (NoOpRestoreUtilities.IsNoOpSupported(_request))
                    {
                        telemetry.StartIntervalMeasure();
                        bool noOp;
                        (cacheFile, noOp) = EvaluateCacheFile();
                        telemetry.TelemetryEvent[NoOpCacheFileEvaluationResult] = noOp;
                        telemetry.EndIntervalMeasure(NoOpCacheFileEvaluateDuration);

                        if (noOp)
                        {
                            telemetry.StartIntervalMeasure();

                            var noOpSuccess = NoOpRestoreUtilities.VerifyRestoreOutput(_request, cacheFile);

                            telemetry.EndIntervalMeasure(NoOpRestoreOutputEvaluationDuration);
                            telemetry.TelemetryEvent[NoOpRestoreOutputEvaluationResult] = noOpSuccess;

                            if (noOpSuccess)
                            {
                                telemetry.StartIntervalMeasure();

                                // Replay Warnings and Errors from an existing lock file in case of a no-op.
                                await MSBuildRestoreUtility.ReplayWarningsAndErrorsAsync(cacheFile.LogMessages, _logger);

                                telemetry.EndIntervalMeasure(NoOpReplayLogsDuration);

                                restoreTime.Stop();
                                telemetry.TelemetryEvent[NoOpResult] = true;
                                telemetry.TelemetryEvent[RestoreSuccess] = _success;
                                telemetry.TelemetryEvent[TotalUniquePackagesCount] = cacheFile.ExpectedPackageFilePaths?.Count ?? -1;
                                telemetry.TelemetryEvent[NewPackagesInstalledCount] = 0;

                                return new NoOpRestoreResult(
                                    _success,
                                    _request.LockFilePath,
                                    new Lazy<LockFile>(() => LockFileUtilities.GetLockFile(_request.LockFilePath, _logger)),
                                    cacheFile,
                                    _request.Project.RestoreMetadata.CacheFilePath,
                                    _request.ProjectStyle,
                                    restoreTime.Elapsed);
                            }
                        }
                    }
                }
                telemetry.TelemetryEvent[NoOpResult] = false; // Getting here means we did not no-op.

                if (isCpvmEnabled && !await AreCentralVersionRequirementsSatisfiedAsync())
                {
                    // the errors will be added to the assets file
                    _success = false;
                }

                _success &= HasValidPlatformVersions();

                // evaluate packages.lock.json file
                var packagesLockFilePath = PackagesLockFileUtilities.GetNuGetLockFilePath(_request.Project);
                var isLockFileValid = false;
                PackagesLockFile packagesLockFile = null;
                var regenerateLockFile = true;

                using (telemetry.StartIndependentInterval(EvaluateLockFileDuration))
                {
                    telemetry.TelemetryEvent[IsLockFileEnabled] = PackagesLockFileUtilities.IsNuGetLockFileEnabled(_request.Project);

                    bool result;
                    (result, isLockFileValid, packagesLockFile) = await EvaluatePackagesLockFileAsync(packagesLockFilePath, contextForProject, telemetry);

                    telemetry.TelemetryEvent[IsLockFileValidForRestore] = isLockFileValid;
                    telemetry.TelemetryEvent[LockFileEvaluationResult] = result;

                    regenerateLockFile = result; // Ensure that the lock file *does not* get rewritten, when the lock file is out of date and the status is false.
                    _success &= result;
                }

                IEnumerable<RestoreTargetGraph> graphs = null;
                if (_success)
                {
                    using (telemetry.StartIndependentInterval(GenerateRestoreGraphDuration))
                    {
                        // Restore
                        graphs = await ExecuteRestoreAsync(
                        _request.DependencyProviders.GlobalPackages,
                        _request.DependencyProviders.FallbackPackageFolders,
                        contextForProject,
                        token,
                        telemetry);
                    }
                }
                else
                {
                    // Being in an unsuccessful state before ExecuteRestoreAsync means there was a problem with the
                    // project or we're in locked mode and out of date.
                    // For example, project TFM or package versions couldn't be parsed. Although the minimal
                    // fake package spec generated has no packages requested, it also doesn't have any project TFMs
                    // and will generate validation errors if we tried to call ExecuteRestoreAsync. So, to avoid
                    // incorrect validation messages, don't try to restore. It is however, the responsibility for the
                    // caller of RestoreCommand to have provided at least one AdditionalMessage in RestoreArgs.
                    // The other scenario is when the lock file is not up to date and we're running locked mode.
                    // In that case we want to write a `target` for each target framework to avoid missing target errors from the SDK build tasks.
                    graphs = _request.Project.TargetFrameworks.Select(e =>
                    {
                        return RestoreTargetGraph.Create(_request.Project.RuntimeGraph, Enumerable.Empty<GraphNode<RemoteResolveResult>>(), contextForProject, _logger, e.FrameworkName, null);
                    });
                }

                telemetry.StartIntervalMeasure();
                // Create assets file
                LockFile assetsFile = BuildAssetsFile(
                _request.ExistingLockFile,
                _request.Project,
                graphs,
                localRepositories,
                contextForProject);
                telemetry.EndIntervalMeasure(GenerateAssetsFileDuration);

                IList<CompatibilityCheckResult> checkResults = null;

                telemetry.StartIntervalMeasure();

                _success &= await ValidateRestoreGraphsAsync(graphs, _logger);

                // Check package compatibility
                checkResults = await VerifyCompatibilityAsync(
                    _request.Project,
                    _includeFlagGraphs,
                    localRepositories,
                    assetsFile,
                    graphs,
                    _request.ValidateRuntimeAssets,
                    _logger);

                if (checkResults.Any(r => !r.Success))
                {
                    _success = false;
                }
                telemetry.EndIntervalMeasure(ValidateRestoreGraphsDuration);


                // Generate Targets/Props files
                var msbuildOutputFiles = Enumerable.Empty<MSBuildOutputFile>();
                string assetsFilePath = null;
                string cacheFilePath = null;

                using (telemetry.StartIndependentInterval(CreateRestoreResultDuration))
                {
                    // Determine the lock file output path
                    assetsFilePath = GetAssetsFilePath(assetsFile);

                    // Determine the cache file output path
                    cacheFilePath = NoOpRestoreUtilities.GetCacheFilePath(_request, assetsFile);

                    // Tool restores are unique since the output path is not known until after restore
                    if (_request.LockFilePath == null
                        && _request.ProjectStyle == ProjectStyle.DotnetCliTool)
                    {
                        _request.LockFilePath = assetsFilePath;
                    }

                    if (contextForProject.IsMsBuildBased)
                    {
                        msbuildOutputFiles = BuildAssetsUtils.GetMSBuildOutputFiles(
                            _request.Project,
                            assetsFile,
                            graphs,
                            localRepositories,
                            _request,
                            assetsFilePath,
                            _success,
                            _logger);
                    }

                    // If the request is for a lower lock file version, downgrade it appropriately
                    DowngradeLockFileIfNeeded(assetsFile);

                    // Revert to the original case if needed
                    await FixCaseForLegacyReaders(graphs, assetsFile, token);

                    // if lock file was still valid then validate package's sha512 hash or else write
                    // the file if enabled.
                    if (isLockFileValid)
                    {
                        telemetry.StartIntervalMeasure();
                        // validate package's SHA512
                        _success &= ValidatePackagesSha512(packagesLockFile, assetsFile);
                        telemetry.EndIntervalMeasure(ValidatePackagesShaDuration);

                        // clear out the existing lock file so that we don't over-write the same file
                        packagesLockFile = null;
                    }
                    else if (PackagesLockFileUtilities.IsNuGetLockFileEnabled(_request.Project))
                    {
                        if (regenerateLockFile)
                        {
                            // generate packages.lock.json file if enabled
                            packagesLockFile = new PackagesLockFileBuilder()
                                .CreateNuGetLockFile(assetsFile);
                        }
                        else
                        {
                            packagesLockFile = null;
                            _logger.LogVerbose(string.Format(CultureInfo.CurrentCulture, Strings.Log_SkippingPackagesLockFileGeneration, packagesLockFilePath));
                        }
                    }

                    // Write the logs into the assets file
                    var logsEnumerable = _logger.Errors
                        .Select(l => AssetsLogMessage.Create(l));
                    if (_request.AdditionalMessages != null)
                    {
                        logsEnumerable = logsEnumerable.Concat(_request.AdditionalMessages);
                    }
                    var logs = logsEnumerable
                        .ToList();

                    _success &= !logs.Any(l => l.Level == LogLevel.Error);

                    assetsFile.LogMessages = logs;

                    if (cacheFile != null)
                    {
                        cacheFile.Success = _success;
                        cacheFile.ProjectFilePath = _request.Project.FilePath;
                        cacheFile.LogMessages = assetsFile.LogMessages;
                        cacheFile.ExpectedPackageFilePaths = NoOpRestoreUtilities.GetRestoreOutput(_request, assetsFile);
                        telemetry.TelemetryEvent[TotalUniquePackagesCount] = cacheFile?.ExpectedPackageFilePaths.Count;
                    }

                    var errorCodes = ConcatAsString(new HashSet<NuGetLogCode>(logs.Where(l => l.Level == LogLevel.Error).Select(l => l.Code)));
                    var warningCodes = ConcatAsString(new HashSet<NuGetLogCode>(logs.Where(l => l.Level == LogLevel.Warning).Select(l => l.Code)));

                    if (!string.IsNullOrEmpty(errorCodes))
                    {
                        telemetry.TelemetryEvent[ErrorCodes] = errorCodes;
                    }

                    if (!string.IsNullOrEmpty(warningCodes))
                    {
                        telemetry.TelemetryEvent[WarningCodes] = warningCodes;
                    }


                    telemetry.TelemetryEvent[NewPackagesInstalledCount] = graphs.Where(g => !g.InConflict).SelectMany(g => g.Install).Distinct().Count();

                    telemetry.TelemetryEvent[RestoreSuccess] = _success;
                }

                restoreTime.Stop();

                // Create result
                return new RestoreResult(
                    _success,
                    graphs,
                    checkResults,
                    msbuildOutputFiles,
                    assetsFile,
                    _request.ExistingLockFile,
                    assetsFilePath,
                    cacheFile,
                    cacheFilePath,
                    packagesLockFilePath,
                    packagesLockFile,
                    dependencyGraphSpecFilePath: NoOpRestoreUtilities.GetPersistedDGSpecFilePath(_request),
                    dependencyGraphSpec: _request.DependencyGraphSpec,
                    _request.ProjectStyle,
                    restoreTime.Elapsed);
            }
        }

        private bool HasValidPlatformVersions()
        {
            IEnumerable<NuGetFramework> badPlatforms = _request.Project.TargetFrameworks
                .Select(frameworkInfo => frameworkInfo.FrameworkName)
                .Where(framework => !string.IsNullOrEmpty(framework.Platform) && (framework.PlatformVersion == FrameworkConstants.EmptyVersion));

            if (badPlatforms.Any())
            {
                _logger.Log(RestoreLogMessage.CreateError(
                    NuGetLogCode.NU1012,
                    string.Format(CultureInfo.CurrentCulture, Strings.Error_PlatformVersionNotPresent, string.Join(", ", badPlatforms))
                ));
                return false;
            }
            else
            {
                return true;
            }
        }

        private async Task<bool> AreCentralVersionRequirementsSatisfiedAsync()
        {
            // The dependencies should not have versions explicitelly defined if cpvm is enabled.
            IEnumerable<LibraryDependency> dependenciesWithDefinedVersion = _request.Project.TargetFrameworks.SelectMany(tfm => tfm.Dependencies.Where(d => !d.VersionCentrallyManaged && !d.AutoReferenced));
            if (dependenciesWithDefinedVersion.Any())
            {
                await _logger.LogAsync(RestoreLogMessage.CreateError(NuGetLogCode.NU1008, string.Format(CultureInfo.CurrentCulture, Strings.Error_CentralPackageVersions_VersionsNotAllowed, string.Join(";", dependenciesWithDefinedVersion.Select(d => d.Name)))));
                return false;
            }
            IEnumerable<LibraryDependency> autoReferencedAndDefinedInCentralFile = _request.Project.TargetFrameworks.SelectMany(tfm => tfm.Dependencies.Where(d => d.AutoReferenced && tfm.CentralPackageVersions.ContainsKey(d.Name)));
            if (autoReferencedAndDefinedInCentralFile.Any())
            {
                await _logger.LogAsync(RestoreLogMessage.CreateError(NuGetLogCode.NU1009, string.Format(CultureInfo.CurrentCulture, Strings.Error_CentralPackageVersions_AutoreferencedReferencesNotAllowed, string.Join(";", autoReferencedAndDefinedInCentralFile.Select(d => d.Name)))));

                return false;
            }
            IEnumerable<LibraryDependency> packageReferencedDependenciesWithoutCentralVersionDefined = _request.Project.TargetFrameworks.SelectMany(tfm => tfm.Dependencies.Where(d => d.LibraryRange.VersionRange == null));
            if (packageReferencedDependenciesWithoutCentralVersionDefined.Any())
            {
                await _logger.LogAsync(RestoreLogMessage.CreateError(NuGetLogCode.NU1010, string.Format(CultureInfo.CurrentCulture, Strings.Error_CentralPackageVersions_MissingPackageVersion, string.Join(";", packageReferencedDependenciesWithoutCentralVersionDefined.Select(d => d.Name)))));
                return false;
            }
            var floatingVersionDependencies = _request.Project.TargetFrameworks.SelectMany(tfm => tfm.CentralPackageVersions.Values).Where(cpv => cpv.VersionRange.IsFloating);
            if (floatingVersionDependencies.Any())
            {
                await _logger.LogAsync(RestoreLogMessage.CreateError(NuGetLogCode.NU1011, Strings.Error_CentralPackageVersions_FloatingVersionsAreNotAllowed));
                return false;
            }
            return true;
        }

        private string ConcatAsString<T>(IEnumerable<T> enumerable)
        {
            string result = null;

            if (enumerable != null && enumerable.Any())
            {
                var builder = new StringBuilder();
                foreach (var entry in enumerable)
                {
                    builder.Append(entry.ToString());
                    builder.Append(";");
                }

                result = builder.ToString(0, builder.Length - 1);
            }

            return result;
        }

        /// <summary>
        /// Accounts for using the restore commands on 2 projects living in the same path
        /// </summary>
        private bool VerifyCacheFileMatchesProject(CacheFile cacheFile)
        {
            if (_request.Project.RestoreMetadata.ProjectStyle == ProjectStyle.DotnetCliTool)
            {
                return true;
            }
            var pathComparer = PathUtility.GetStringComparerBasedOnOS();
            return pathComparer.Equals(cacheFile.ProjectFilePath, _request.Project.FilePath);
        }

        private bool ValidatePackagesSha512(PackagesLockFile lockFile, LockFile assetsFile)
        {
            var librariesLookUp = lockFile.Targets
                .SelectMany(t => t.Dependencies.Where(dep => dep.Type != PackageDependencyType.Project))
                .Distinct(LockFileDependencyIdVersionComparer.Default)
                .ToDictionary(dep => new PackageIdentity(dep.Id, dep.ResolvedVersion), val => val.ContentHash);

            StringBuilder errorMessageBuilder = null;
            foreach (var library in assetsFile.Libraries.Where(lib => lib.Type == LibraryType.Package))
            {
                var package = new PackageIdentity(library.Name, library.Version);

                if (!librariesLookUp.TryGetValue(package, out var sha512) || sha512 != library.Sha512)
                {
                    // raise validation error - validate every package regardless of whether we encounter a failure.
                    if (errorMessageBuilder == null)
                    {
                        errorMessageBuilder = new StringBuilder();
                    }
                    errorMessageBuilder.AppendLine(string.Format(CultureInfo.CurrentCulture, Strings.Error_PackageValidationFailed, package.ToString()));
                    _logger.LogVerbose(string.Format(CultureInfo.CurrentCulture, Strings.Log_PackageContentHashValidationFailed, package.ToString(), sha512, library.Sha512));
                }
            }

            if (errorMessageBuilder != null)
            {
                _logger.LogAsync(RestoreLogMessage.CreateError(NuGetLogCode.NU1403, errorMessageBuilder.ToString()));
                return false;
            }

            return true;
        }

        /// <summary>
        /// Evaluate packages.lock.json file if available and accordingly return result.
        /// </summary>
        /// <param name="packagesLockFilePath"></param>
        /// <param name="contextForProject"></param>
        /// <returns>result of packages.lock.json file evaluation where
        /// success is whether the lock file is in a valid state (ex. locked mode, but not up to date)
        /// isLockFileValid tells whether lock file is still valid to be consumed for this restore
        /// packagesLockFile is the PackagesLockFile instance
        /// </returns>
        private async Task<(bool success, bool isLockFileValid, PackagesLockFile packagesLockFile)> EvaluatePackagesLockFileAsync(
            string packagesLockFilePath,
            RemoteWalkContext contextForProject,
            TelemetryActivity lockFileTelemetry)
        {
            PackagesLockFile packagesLockFile = null;
            var isLockFileValid = false;
            var success = true;

            var restorePackagesWithLockFile = _request.Project.RestoreMetadata?.RestoreLockProperties.RestorePackagesWithLockFile;

            if (!MSBuildStringUtility.IsTrueOrEmpty(restorePackagesWithLockFile) && File.Exists(packagesLockFilePath))
            {
                success = false;

                // invalid input since packages.lock.json file exists along with RestorePackagesWithLockFile is set to false.
                var message = string.Format(CultureInfo.CurrentCulture, Strings.Error_InvalidLockFileInput, packagesLockFilePath);

                // directly log to the request logger when we're not going to rewrite the assets file otherwise this log will
                // be skipped for netcore projects.
                await _request.Log.LogAsync(RestoreLogMessage.CreateError(NuGetLogCode.NU1005, message));

                return (success, isLockFileValid, packagesLockFile);
            }

            // read packages.lock.json file if exists and RestoreForceEvaluate flag is not set to true
            if (!_request.RestoreForceEvaluate && File.Exists(packagesLockFilePath))
            {
                lockFileTelemetry.StartIntervalMeasure();
                packagesLockFile = PackagesLockFileFormat.Read(packagesLockFilePath, _logger);
                lockFileTelemetry.EndIntervalMeasure(ReadLockFileDuration);

                if (_request.DependencyGraphSpec != null)
                {
                    // check if lock file is out of sync with project data
                    lockFileTelemetry.StartIntervalMeasure();

                    LockFileValidationResult lockFileResult = PackagesLockFileUtilities.IsLockFileValid(_request.DependencyGraphSpec, packagesLockFile);
                    isLockFileValid = lockFileResult.IsValid;

                    lockFileTelemetry.EndIntervalMeasure(ValidateLockFileDuration);

                    if (isLockFileValid)
                    {
                        // pass lock file details down to generate restore graph
                        foreach (var target in packagesLockFile.Targets)
                        {
                            var libraries = target.Dependencies
                                .Where(dep => dep.Type != PackageDependencyType.Project)
                                .Select(dep => new LibraryIdentity(dep.Id, dep.ResolvedVersion, LibraryType.Package))
                                .ToList();

                            // add lock file libraries into RemoteWalkContext so that it can be used during restore graph generation
                            contextForProject.LockFileLibraries.Add(new LockFileCacheKey(target.TargetFramework, target.RuntimeIdentifier), libraries);
                        }
                    }
                    else if (_request.IsRestoreOriginalAction && _request.Project.RestoreMetadata.RestoreLockProperties.RestoreLockedMode)
                    {
                        success = false;
                        var invalidReasons = string.Join(Environment.NewLine, lockFileResult.InvalidReasons);

                        // bail restore since it's the locked mode but required to update the lock file.
                        var message = RestoreLogMessage.CreateError(NuGetLogCode.NU1004,
                                                string.Format(
                                                CultureInfo.CurrentCulture,
                                                string.Concat(invalidReasons,
                                                Strings.Error_RestoreInLockedMode)));

                        await _logger.LogAsync(message);
                    }
                }
            }

            return (success, isLockFileValid, packagesLockFile);
        }

        private (CacheFile cacheFile, bool noOp) EvaluateCacheFile()
        {
            CacheFile cacheFile;
            var noOp = false;

            var noOpDgSpec = NoOpRestoreUtilities.GetNoOpDgSpec(_request);

            if (_request.ProjectStyle == ProjectStyle.DotnetCliTool && _request.AllowNoOp)
            {
                // No need to attempt to resolve the tool if no-op is not allowed.
                NoOpRestoreUtilities.UpdateRequestBestMatchingToolPathsIfAvailable(_request);
            }

            var newDgSpecHash = noOpDgSpec.GetHash();

            // if --force-evaluate flag is passed then restore noop check will also be skipped.
            // this will also help us to get rid of -force flag in near future.
            // DgSpec doesn't contain log messages, so skip no-op if there are any, as it's not taken into account in the hash
            if (_request.AllowNoOp &&
                !_request.RestoreForceEvaluate &&
                File.Exists(_request.Project.RestoreMetadata.CacheFilePath))
            {
                cacheFile = FileUtility.SafeRead(_request.Project.RestoreMetadata.CacheFilePath, (stream, path) => CacheFileFormat.Read(stream, _logger, path));

                if (cacheFile.IsValid && StringComparer.Ordinal.Equals(cacheFile.DgSpecHash, newDgSpecHash) && VerifyCacheFileMatchesProject(cacheFile))
                {
                    _logger.LogVerbose(string.Format(CultureInfo.CurrentCulture, Strings.Log_RestoreNoOpFinish, _request.Project.Name));
                    _success = true;
                    noOp = true;
                }
                else
                {
                    cacheFile = new CacheFile(newDgSpecHash);
                    _logger.LogVerbose(string.Format(CultureInfo.CurrentCulture, Strings.Log_RestoreNoOpDGChanged, _request.Project.Name));
                }
            }
            else
            {
                cacheFile = new CacheFile(newDgSpecHash);
            }

            // DotnetCliTool restores are special because the the assets file location is not known until after the restore itself. So we just clean up.
            if (_request.ProjectStyle == ProjectStyle.DotnetCliTool)
            {
                if (!noOp)
                {
                    // Clean up to preserve the pre no-op behavior. This should not be used, but we want to be cautious.
                    _request.LockFilePath = null;
                    _request.Project.RestoreMetadata.CacheFilePath = null;
                }
            }
            return (cacheFile, noOp);
        }

        private string GetAssetsFilePath(LockFile lockFile)
        {
            var projectLockFilePath = _request.LockFilePath;

            if (string.IsNullOrEmpty(projectLockFilePath))
            {
                if (_request.ProjectStyle == ProjectStyle.PackageReference
                    || _request.ProjectStyle == ProjectStyle.DotnetToolReference
                    || _request.ProjectStyle == ProjectStyle.Standalone)
                {
                    projectLockFilePath = Path.Combine(_request.RestoreOutputPath, LockFileFormat.AssetsFileName);
                }
                else if (_request.ProjectStyle == ProjectStyle.DotnetCliTool)
                {
                    var toolName = ToolRestoreUtility.GetToolIdOrNullFromSpec(_request.Project);
                    var lockFileLibrary = ToolRestoreUtility.GetToolTargetLibrary(lockFile, toolName);

                    if (lockFileLibrary != null)
                    {
                        var version = lockFileLibrary.Version;

                        var toolPathResolver = new ToolPathResolver(_request.PackagesDirectory);
                        projectLockFilePath = toolPathResolver.GetLockFilePath(
                            toolName,
                            version,
                            lockFile.Targets.First().TargetFramework);
                    }
                }
                else
                {
                    projectLockFilePath = Path.Combine(_request.Project.BaseDirectory, LockFileFormat.LockFileName);
                }
            }

            return Path.GetFullPath(projectLockFilePath);
        }

        private void DowngradeLockFileIfNeeded(LockFile lockFile)
        {
            if (_request.LockFileVersion <= 1)
            {
                DowngradeLockFileToV1(lockFile);
            }
        }

        private async Task FixCaseForLegacyReaders(
            IEnumerable<RestoreTargetGraph> graphs,
            LockFile lockFile,
            CancellationToken token)
        {
            // The main restore operation restores packages with lowercase ID and version. If the
            // restore request is for lowercase packages, then take this additional post-processing
            // step.
            if (!_request.IsLowercasePackagesDirectory)
            {
                var originalCase = new OriginalCaseGlobalPackageFolder(_request, _operationId);

                // Convert the case of all the packages used in the project restore
                await originalCase.CopyPackagesToOriginalCaseAsync(graphs, token);

                // Convert the project lock file contents.
                originalCase.ConvertLockFileToOriginalCase(lockFile);
            }
        }

        private LockFile BuildAssetsFile(
            LockFile existingLockFile,
            PackageSpec project,
            IEnumerable<RestoreTargetGraph> graphs,
            IReadOnlyList<NuGetv3LocalRepository> localRepositories,
            RemoteWalkContext contextForProject)
        {
            // Build the lock file
            var lockFile = new LockFileBuilder(_request.LockFileVersion, _logger, _includeFlagGraphs)
                    .CreateLockFile(
                        existingLockFile,
                        project,
                        graphs,
                        localRepositories,
                        contextForProject);

            return lockFile;
        }

        /// <summary>
        /// Check if the given graphs are valid and log errors/warnings.
        /// If fatal errors are encountered the rest of the errors/warnings
        /// are not logged. This is to avoid flooding the log with long
        /// dependency chains for every package.
        /// </summary>
        private async Task<bool> ValidateRestoreGraphsAsync(IEnumerable<RestoreTargetGraph> graphs, ILogger logger)
        {
            // Check for cycles
            var success = await ValidateCyclesAsync(graphs, logger);

            if (success)
            {
                // Check for conflicts if no cycles existed
                success = await ValidateConflictsAsync(graphs, logger);
            }

            if (success)
            {
                // Log downgrades if everything else was successful
                await LogDowngradeWarningsOrErrorsAsync(graphs, logger);
            }

            return success;
        }

        /// <summary>
        /// Logs an error and returns false if any cycles exist.
        /// </summary>
        private static async Task<bool> ValidateCyclesAsync(IEnumerable<RestoreTargetGraph> graphs, ILogger logger)
        {
            foreach (var graph in graphs)
            {
                foreach (var cycle in graph.AnalyzeResult.Cycles)
                {
                    var text = Strings.Log_CycleDetected + $" {Environment.NewLine}  {cycle.GetPath()}.";
                    await logger.LogAsync(RestoreLogMessage.CreateError(NuGetLogCode.NU1108, text, cycle.Key?.Name, graph.TargetGraphName));
                    return false;
                }
            }

            return true;
        }

        /// <summary>
        /// Logs an error and returns false if any conflicts exist.
        /// </summary>
        private async Task<bool> ValidateConflictsAsync(IEnumerable<RestoreTargetGraph> graphs, ILogger logger)
        {
            foreach (var graph in graphs)
            {
                foreach (var versionConflict in graph.AnalyzeResult.VersionConflicts)
                {
                    var message = string.Format(
                           CultureInfo.CurrentCulture,
                           Strings.Log_VersionConflict,
                           versionConflict.Selected.Key.Name,
                           versionConflict.Selected.GetIdAndVersionOrRange(),
                           _request.Project.Name)
                       + $" {Environment.NewLine} {versionConflict.Selected.GetPathWithLastRange()} {Environment.NewLine} {versionConflict.Conflicting.GetPathWithLastRange()}.";

                    await logger.LogAsync(RestoreLogMessage.CreateError(NuGetLogCode.NU1107, message, versionConflict.Selected.Key.Name, graph.TargetGraphName));
                    return false;
                }
            }

            return true;
        }

        /// <summary>
        /// Log downgrade warnings from the graphs.
        /// </summary>
        internal static Task LogDowngradeWarningsOrErrorsAsync(IEnumerable<RestoreTargetGraph> graphs, ILogger logger)
        {
            var messages = new List<RestoreLogMessage>();

            foreach (var graph in graphs)
            {
                if (graph.AnalyzeResult.Downgrades.Count > 0)
                {
                    // Find all dependencies in the flattened graph that are not packages.
                    var ignoreIds = new HashSet<string>(
                            graph.Flattened.Where(e => e.Key.Type != LibraryType.Package)
                                       .Select(e => e.Key.Name),
                        StringComparer.OrdinalIgnoreCase);

                    foreach (var downgrade in graph.AnalyzeResult.Downgrades)
                    {
                        var downgraded = downgrade.DowngradedFrom;
                        var downgradedBy = downgrade.DowngradedTo;

                        // Filter out non-package dependencies
                        if (!ignoreIds.Contains(downgraded.Key.Name))
                        {
                            // Not all dependencies have a min version, if one does not exist use 0.0.0
                            var fromVersion = downgraded.GetVersionRange().MinVersion
                                            ?? new NuGetVersion(0, 0, 0);

                            // Use the actual version resolved if it exists
                            var toVersion = downgradedBy.GetVersionOrDefault()
                                            ?? downgradedBy.GetVersionRange().MinVersion
                                            ?? new NuGetVersion(0, 0, 0);

                            var message = string.Format(
                                    CultureInfo.CurrentCulture,
                                    downgradedBy.Item.IsCentralTransitive ? Strings.Log_CPVM_DowngradeError : Strings.Log_DowngradeWarning,
                                    downgraded.Key.Name,
                                    fromVersion,
                                    toVersion)
                                + $" {Environment.NewLine} {downgraded.GetPathWithLastRange()} {Environment.NewLine} {downgradedBy.GetPathWithLastRange()}";

                            if (downgradedBy.Item.IsCentralTransitive)
                            {
                                messages.Add(RestoreLogMessage.CreateError(NuGetLogCode.NU1109, message, downgraded.Key.Name, graph.TargetGraphName));
                            }
                            else
                            {
                                messages.Add(RestoreLogMessage.CreateWarning(NuGetLogCode.NU1605, message, downgraded.Key.Name, graph.TargetGraphName));
                            }
                        }
                    }
                }
            }

            // Merge and log messages
            var mergedMessages = DiagnosticUtility.MergeOnTargetGraph(messages);
            return logger.LogMessagesAsync(mergedMessages);
        }

        private static async Task<IList<CompatibilityCheckResult>> VerifyCompatibilityAsync(
                PackageSpec project,
                Dictionary<RestoreTargetGraph, Dictionary<string, LibraryIncludeFlags>> includeFlagGraphs,
                IReadOnlyList<NuGetv3LocalRepository> localRepositories,
                LockFile lockFile,
                IEnumerable<RestoreTargetGraph> graphs,
                bool validateRuntimeAssets,
                ILogger logger)
        {
            // Scan every graph for compatibility, as long as there were no unresolved packages
            var checkResults = new List<CompatibilityCheckResult>();
            if (graphs.All(g => !g.Unresolved.Any()))
            {
                var checker = new CompatibilityChecker(localRepositories, lockFile, validateRuntimeAssets, logger);
                foreach (var graph in graphs)
                {
                    // Don't do compat checks for the ridless graph of DotnetTooReference restore. Everything relevant will be caught in the graph with the rid
                    if (!(ProjectStyle.DotnetToolReference == project.RestoreMetadata?.ProjectStyle && string.IsNullOrEmpty(graph.RuntimeIdentifier)))
                    {
                        await logger.LogAsync(LogLevel.Verbose, string.Format(CultureInfo.CurrentCulture, Strings.Log_CheckingCompatibility, graph.Name));

                        var includeFlags = IncludeFlagUtils.FlattenDependencyTypes(includeFlagGraphs, project, graph);

                        var res = await checker.CheckAsync(graph, includeFlags, project);

                        checkResults.Add(res);
                        if (res.Success)
                        {
                            await logger.LogAsync(LogLevel.Verbose, string.Format(CultureInfo.CurrentCulture, Strings.Log_PackagesAndProjectsAreCompatible, graph.Name));
                        }
                        else
                        {
                            // Get error counts on a project vs package basis
                            var projectCount = res.Issues.Count(issue => issue.Type == CompatibilityIssueType.ProjectIncompatible);
                            var packageCount = res.Issues.Count(issue => issue.Type != CompatibilityIssueType.ProjectIncompatible);

                            // Log a summary with compatibility error counts
                            if (projectCount > 0)
                            {
                                await logger.LogAsync(LogLevel.Debug, $"Incompatible projects: {projectCount}");
                            }

                            if (packageCount > 0)
                            {
                                await logger.LogAsync(LogLevel.Debug, $"Incompatible packages: {packageCount}");
                            }
                        }
                    }
                    else
                    {
                        await logger.LogAsync(LogLevel.Verbose, string.Format(CultureInfo.CurrentCulture, Strings.Log_SkippingCompatibiilityCheckOnRidlessGraphForDotnetToolReferenceProject, graph.Name));
                    }
                }
            }

            return checkResults;
        }

        private async Task<IEnumerable<RestoreTargetGraph>> ExecuteRestoreAsync(
            NuGetv3LocalRepository userPackageFolder,
            IReadOnlyList<NuGetv3LocalRepository> fallbackPackageFolders,
            RemoteWalkContext context,
            CancellationToken token,
            TelemetryActivity telemetryActivity)
        {
            if (_request.Project.TargetFrameworks.Count == 0)
            {
                var message = string.Format(CultureInfo.CurrentCulture, Strings.Log_ProjectDoesNotSpecifyTargetFrameworks, _request.Project.Name, _request.Project.FilePath);
                await _logger.LogAsync(RestoreLogMessage.CreateError(NuGetLogCode.NU1001, message));

                _success = false;
                return Enumerable.Empty<RestoreTargetGraph>();
            }
            _logger.LogInformation(string.Format(CultureInfo.CurrentCulture, Strings.Log_RestoringPackages, _request.Project.FilePath));

            // Get external project references
            // If the top level project already exists, update the package spec provided
            // with the RestoreRequest spec.
            var updatedExternalProjects = GetProjectReferences(context);

            // Load repositories
            // the external project provider is specific to the current restore project
            context.ProjectLibraryProviders.Add(
                    new PackageSpecReferenceDependencyProvider(updatedExternalProjects, _logger));

            var remoteWalker = new RemoteDependencyWalker(context);

            var projectRange = new LibraryRange()
            {
                Name = _request.Project.Name,
                VersionRange = new VersionRange(_request.Project.Version),
                TypeConstraint = LibraryDependencyTarget.Project | LibraryDependencyTarget.ExternalProject
            };

            // Resolve dependency graphs
            var allGraphs = new List<RestoreTargetGraph>();
            var runtimeIds = RequestRuntimeUtility.GetRestoreRuntimes(_request);
            var projectFrameworkRuntimePairs = CreateFrameworkRuntimePairs(_request.Project, runtimeIds);
            var hasSupports = _request.Project.RuntimeGraph.Supports.Count > 0;

            var projectRestoreRequest = new ProjectRestoreRequest(
                _request,
                _request.Project,
                _request.ExistingLockFile,
                _logger)
            {
                ParentId = _operationId
            };

            var projectRestoreCommand = new ProjectRestoreCommand(projectRestoreRequest);

            Tuple<bool, List<RestoreTargetGraph>, RuntimeGraph> result = null;
            using (telemetryActivity.StartIndependentInterval(CreateRestoreTargetGraphDuration))
            {
                result = await projectRestoreCommand.TryRestoreAsync(
                    projectRange,
                    projectFrameworkRuntimePairs,
                    userPackageFolder,
                    fallbackPackageFolders,
                    remoteWalker,
                    context,
                    forceRuntimeGraphCreation: hasSupports,
                    token: token,
                    telemetryActivity: telemetryActivity,
                    telemetryPrefix: string.Empty);
            }

            var success = result.Item1;
            allGraphs.AddRange(result.Item2);
            _success = success;

            // Calculate compatibility profiles to check by merging those defined in the project with any from the command line
            foreach (var profile in _request.Project.RuntimeGraph.Supports)
            {
                var runtimes = result.Item3;

                CompatibilityProfile compatProfile;
                if (profile.Value.RestoreContexts.Any())
                {
                    // Just use the contexts from the project definition
                    compatProfile = profile.Value;
                }
                else if (!runtimes.Supports.TryGetValue(profile.Value.Name, out compatProfile))
                {
                    // No definition of this profile found, so just continue to the next one
                    var message = string.Format(CultureInfo.CurrentCulture, Strings.Log_UnknownCompatibilityProfile, profile.Key);

                    await _logger.LogAsync(RestoreLogMessage.CreateWarning(NuGetLogCode.NU1502, message));
                    continue;
                }

                foreach (var pair in compatProfile.RestoreContexts)
                {
                    _logger.LogDebug($" {profile.Value.Name} -> +{pair}");
                    _request.CompatibilityProfiles.Add(pair);
                }
            }

            // Walk additional runtime graphs for supports checks
            if (_success && _request.CompatibilityProfiles.Any())
            {
                Tuple<bool, List<RestoreTargetGraph>, RuntimeGraph> compatibilityResult = null;
                using (telemetryActivity.StartIndependentInterval(CreateAdditionalRestoreTargetGraphDuration))
                {
                    compatibilityResult = await projectRestoreCommand.TryRestoreAsync(
                    projectRange,
                    _request.CompatibilityProfiles,
                    userPackageFolder,
                    fallbackPackageFolders,
                    remoteWalker,
                    context,
                    forceRuntimeGraphCreation: true,
                    token: token,
                    telemetryActivity: telemetryActivity,
                    telemetryPrefix: "Additional-");
                }

                _success = compatibilityResult.Item1;

                // TryRestore may contain graphs that are already in allGraphs if the
                // supports section contains the same TxM as the project framework.
                var currentGraphs = new HashSet<KeyValuePair<NuGetFramework, string>>(
                    allGraphs.Select(graph => new KeyValuePair<NuGetFramework, string>(
                        graph.Framework,
                        graph.RuntimeIdentifier))
                    );

                foreach (var graph in compatibilityResult.Item2)
                {
                    var key = new KeyValuePair<NuGetFramework, string>(
                        graph.Framework,
                        graph.RuntimeIdentifier);

                    if (currentGraphs.Add(key))
                    {
                        allGraphs.Add(graph);
                    }
                }
            }


            return allGraphs;
        }

        private List<ExternalProjectReference> GetProjectReferences(RemoteWalkContext context)
        {
            // External references
            var updatedExternalProjects = new List<ExternalProjectReference>();

            if (_request.ExternalProjects.Count == 0)
            {
                // If no projects exist add the current project.json file to the project
                // list so that it can be resolved.
                updatedExternalProjects.Add(ToExternalProjectReference(_request.Project));
            }
            else if (_request.ExternalProjects.Count > 0)
            {
                // There should be at most one match in the external projects.
                var rootProjectMatches = _request.ExternalProjects.Where(proj =>
                        string.Equals(
                            _request.Project.Name,
                            proj.PackageSpecProjectName,
                            StringComparison.OrdinalIgnoreCase))
                        .ToList();

                if (rootProjectMatches.Count > 1)
                {
                    throw new InvalidOperationException($"Ambiguous project name '{_request.Project.Name}'.");
                }

                var rootProject = rootProjectMatches.SingleOrDefault();

                if (rootProject != null)
                {
                    // Replace the project spec with the passed in package spec,
                    // for installs which are done in memory first this will be
                    // different from the one on disk
                    updatedExternalProjects.AddRange(_request.ExternalProjects
                        .Where(project =>
                            !project.UniqueName.Equals(rootProject.UniqueName, StringComparison.Ordinal)));

                    var updatedReference = new ExternalProjectReference(
                        rootProject.UniqueName,
                        _request.Project,
                        rootProject.MSBuildProjectPath,
                        rootProject.ExternalProjectReferences);

                    updatedExternalProjects.Add(updatedReference);
                }
            }
            else
            {
                // External references were passed, but the top level project wasn't found.
                // This is always due to an internal issue and typically caused by errors
                // building the project closure.
                Debug.Fail("RestoreRequest.ExternalProjects contains references, but does not contain the top level references. Add the project we are restoring for.");
                throw new InvalidOperationException($"Missing external reference metadata for {_request.Project.Name}");
            }

            return updatedExternalProjects;
        }

        private static IEnumerable<FrameworkRuntimePair> CreateFrameworkRuntimePairs(
            PackageSpec packageSpec,
            ISet<string> runtimeIds)
        {
            var projectFrameworkRuntimePairs = new List<FrameworkRuntimePair>();
            foreach (var framework in packageSpec.TargetFrameworks)
            {
                // We care about TFM only and null RID for compilation purposes
                projectFrameworkRuntimePairs.Add(new FrameworkRuntimePair(framework.FrameworkName, null));

                foreach (var runtimeId in runtimeIds)
                {
                    projectFrameworkRuntimePairs.Add(new FrameworkRuntimePair(framework.FrameworkName, runtimeId));
                }
            }

            return projectFrameworkRuntimePairs;
        }

        private static RemoteWalkContext CreateRemoteWalkContext(RestoreRequest request, RestoreCollectorLogger logger)
        {
            var context = new RemoteWalkContext(
                request.CacheContext,
                logger);

            foreach (var provider in request.DependencyProviders.LocalProviders)
            {
                context.LocalLibraryProviders.Add(provider);
            }

            foreach (var provider in request.DependencyProviders.RemoteProviders)
            {
                context.RemoteLibraryProviders.Add(provider);
            }

            // Determine if the targets and props files should be written out.
            context.IsMsBuildBased = request.ProjectStyle != ProjectStyle.DotnetCliTool;

            return context;
        }

        private static void DowngradeLockFileToV1(LockFile lockFile)
        {
            // Remove projects from the library section
            var libraryProjects = lockFile.Libraries.Where(lib => lib.Type == LibraryType.Project).ToArray();

            foreach (var library in libraryProjects)
            {
                lockFile.Libraries.Remove(library);
            }

            // Remove projects from the targets section
            foreach (var target in lockFile.Targets)
            {
                var targetProjects = target.Libraries.Where(lib => lib.Type == LibraryType.Project).ToArray();

                foreach (var library in targetProjects)
                {
                    target.Libraries.Remove(library);
                }
            }

            foreach (var library in lockFile.Targets.SelectMany(target => target.Libraries))
            {
                // Null out all target types, these did not exist in v1
                library.Type = null;
            }

            // Remove the package spec
            lockFile.PackageSpec = null;
        }

        private static ExternalProjectReference ToExternalProjectReference(PackageSpec project)
        {
            return new ExternalProjectReference(
                project.Name,
                project,
                msbuildProjectPath: null,
                projectReferences: Enumerable.Empty<string>());
        }
    }
}<|MERGE_RESOLUTION|>--- conflicted
+++ resolved
@@ -39,37 +39,6 @@
 
         private const string ProjectRestoreInformation = nameof(ProjectRestoreInformation);
 
-<<<<<<< HEAD
-        // names for child events for ProjectRestoreInformation
-        private const string GenerateRestoreGraph = "GenerateRestoreGraph";
-        private const string GenerateAssetsFile = "GenerateAssetsFile";
-        private const string ValidateRestoreGraphs = "ValidateRestoreGraphs";
-        private const string CreateRestoreResult = "CreateRestoreResult";
-        private const string RestoreNoOpInformation = "RestoreNoOpInformation";
-        private const string RestoreLockFileInformation = "RestoreLockFileInformation";
-        private const string ValidatePackagesSha = "ValidatePackagesSha";
-
-        // names for intervals in RestoreNoOpInformation
-        private const string CacheFileEvaluateDuration = "CacheFileEvaluateDuration";
-        private const string MsbuildAssetsVerificationDuration = "MsbuildAssetsVerificationDuration";
-        private const string MsbuildAssetsVerificationResult = "MsbuildAssetsVerificationResult";
-        private const string ReplayLogsDuration = "ReplayLogsDuration";
-
-        //names for child events for GenerateRestoreGraph
-        private const string CreateRestoreTargetGraph = "CreateRestoreTargetGraph";
-        private const string RestoreAdditionalCompatCheck = "RestoreAdditionalCompatCheck";
-
-        // names for intervals in RestoreLockFileInformation
-        private const string IsLockFileEnabled = "IsLockFileEnabled";
-        private const string ReadLockFileDuration = "ReadLockFileDuration";
-        private const string ValidateLockFileDuration = "ValidateLockFileDuration";
-        private const string IsLockFileValidForRestore = "IsLockFileValidForRestore";
-        private const string LockFileEvaluationResult = "LockFileEvaluationResult";
-
-        // names for central package management version information
-        private const string IsCentralVersionManagementEnabled = "IsCentralVersionManagementEnabled";
-        private const string IsTransitiveDependencyPinningEnabled = "IsTransitiveDependencyPinningEnabled";
-=======
         // status names for ProjectRestoreInformation
         private const string ErrorCodes = nameof(ErrorCodes);
         private const string WarningCodes = nameof(WarningCodes);
@@ -99,12 +68,12 @@
 
         // core restore data names
         private const string GenerateRestoreGraphDuration = nameof(GenerateRestoreGraphDuration);
+        private const string IsTransitiveDependencyPinningEnabled = "IsTransitiveDependencyPinningEnabled";
         private const string CreateRestoreTargetGraphDuration = nameof(CreateRestoreTargetGraphDuration);
         private const string CreateAdditionalRestoreTargetGraphDuration = nameof(CreateAdditionalRestoreTargetGraphDuration);
         private const string GenerateAssetsFileDuration = nameof(GenerateAssetsFileDuration);
         private const string ValidateRestoreGraphsDuration = nameof(ValidateRestoreGraphsDuration);
         private const string CreateRestoreResultDuration = nameof(CreateRestoreResultDuration);
->>>>>>> c2e5c1f5
 
         public RestoreCommand(RestoreRequest request)
         {
