--- conflicted
+++ resolved
@@ -208,8 +208,7 @@
             NuGetv3LocalRepository userPackageFolder,
             CancellationToken token)
         {
-<<<<<<< HEAD
-            var packagesToInstall = graphs.SelectMany(g => g.Install.Where(match => allInstalledPackages.Add(match.Library)));
+            var uniquePackages = new HashSet<LibraryIdentity>();
 
             var signedPackageVerifier = new SignedPackageVerifier(
                             SignatureVerificationProviderFactory.GetSignatureVerificationProviders(),
@@ -221,35 +220,21 @@
                 _logger,
                 signedPackageVerifier);
 
-            if (_request.MaxDegreeOfConcurrency <= 1)
-=======
-            var uniquePackages = new HashSet<LibraryIdentity>();
             var packagesToInstall = graphs
                 .SelectMany(g => g.Install.Where(match => uniquePackages.Add(match.Library)))
                 .ToList();
 
             if (packagesToInstall.Count > 0)
->>>>>>> ab311140
             {
                 // Use up to MaxDegreeOfConcurrency, create less threads if less packages exist.
                 var threadCount = Math.Min(packagesToInstall.Count, _request.MaxDegreeOfConcurrency);
 
                 if (threadCount <= 1)
-                {
-<<<<<<< HEAD
-                    await InstallPackageAsync(match, packageExtractionContext, token);
-                }
-            }
-            else
-            {
-                var bag = new ConcurrentBag<RemoteMatch>(packagesToInstall);
-                var tasks = Enumerable.Range(0, _request.MaxDegreeOfConcurrency)
-                    .Select(async _ =>
-=======
+
+                {
                     foreach (var match in packagesToInstall)
->>>>>>> ab311140
                     {
-                        await InstallPackageAsync(match, userPackageFolder, token);
+                        await InstallPackageAsync(match, userPackageFolder, packageExtractionContext, token);
                     }
                 }
                 else
@@ -258,15 +243,18 @@
                     var tasks = Enumerable.Range(0, threadCount)
                         .Select(async _ =>
                         {
-<<<<<<< HEAD
-                            await InstallPackageAsync(match, packageExtractionContext, token);
-                        }
-                    });
-                await Task.WhenAll(tasks);
-            }
-        }
-
-        private async Task InstallPackageAsync(RemoteMatch installItem, PackageExtractionContext packageExtractionContext, CancellationToken token)
+                            RemoteMatch match;
+                            while (bag.TryTake(out match))
+                            {
+                                await InstallPackageAsync(match, userPackageFolder, packageExtractionContext, token);
+                            }
+                        });
+                    await Task.WhenAll(tasks);
+                }
+            }
+        }
+
+        private async Task InstallPackageAsync(RemoteMatch installItem, NuGetv3LocalRepository userPackageFolder, PackageExtractionContext packageExtractionContext, CancellationToken token)
         {
             var packageIdentity = new PackageIdentity(installItem.Library.Name, installItem.Library.Version);
 
@@ -274,71 +262,40 @@
                             SignatureVerificationProviderFactory.GetSignatureVerificationProviders(),
                             SignedPackageVerifierSettings.Default);
 
-            var versionFolderPathResolver = new VersionFolderPathResolver(_request.PackagesDirectory);
-            try
-            {
-=======
-                            RemoteMatch match;
-                            while (bag.TryTake(out match))
-                            {
-                                await InstallPackageAsync(match, userPackageFolder, token);
-                            }
-                        });
-                    await Task.WhenAll(tasks);
-                }
-            }
-        }
-
-        private async Task InstallPackageAsync(RemoteMatch installItem, NuGetv3LocalRepository userPackageFolder, CancellationToken token)
-        {
-            var packageIdentity = new PackageIdentity(installItem.Library.Name, installItem.Library.Version);
-
             // Check if the package has already been installed.
             if (!userPackageFolder.Exists(packageIdentity.Id, packageIdentity.Version))
             {
-                var versionFolderPathContext = new VersionFolderPathContext(
-                    packageIdentity,
-                    _request.PackagesDirectory,
-                    _logger,
-                    _request.PackageSaveMode,
-                    _request.XmlDocFileSaveMode);
-
->>>>>>> ab311140
-                using (var packageDependency = await installItem.Provider.GetPackageDownloaderAsync(
-                    packageIdentity,
-                    _request.CacheContext,
-                    _logger,
-                    token))
-                {
-<<<<<<< HEAD
-                    await PackageExtractor.InstallFromSourceAsync(
+                var versionFolderPathResolver = new VersionFolderPathResolver(_request.PackagesDirectory);
+
+                try
+                {
+                    using (var packageDependency = await installItem.Provider.GetPackageDownloaderAsync(
                         packageIdentity,
-                        packageDependency,
-                        versionFolderPathResolver,
-                        packageExtractionContext,
-                        token);
-                }
-            }
-            catch (SignatureException e)
-            {
-                await _logger.LogAsync(RestoreLogMessage.CreateError(NuGetLogCode.NU1410, e.Message, packageIdentity.ToString()));
-=======
-                    // Install, returns true if the package was actually installed.
-                    // Returns false if the package was a noop once the lock
-                    // was acquired.
-                    var installed = await PackageExtractor.InstallFromSourceAsync(
-                        packageDependency,
-                        versionFolderPathContext,
-                        token);
-
-                    if (installed)
+                        _request.CacheContext,
+                        _logger,
+                        token))
                     {
-                        // If the package was added, clear the cache so that the next caller can see it.
-                        // Avoid calling this for packages that were not actually installed.
-                        userPackageFolder.ClearCacheForIds(new string[] { packageIdentity.Id });
+                        // Install, returns true if the package was actually installed.
+                        // Returns false if the package was a noop once the lock
+                        // was acquired.
+                        var installed = await PackageExtractor.InstallFromSourceAsync(
+                            packageDependency,
+                            versionFolderPathResolver,
+                            packageExtractionContext,
+                            token);
+
+                        if (installed)
+                        {
+                            // If the package was added, clear the cache so that the next caller can see it.
+                            // Avoid calling this for packages that were not actually installed.
+                            userPackageFolder.ClearCacheForIds(new string[] { packageIdentity.Id });
+                        }
                     }
                 }
->>>>>>> ab311140
+                catch (SignatureException e)
+                {
+                    await _logger.LogAsync(RestoreLogMessage.CreateError(NuGetLogCode.NU1410, e.Message, packageIdentity.ToString()));
+                }
             }
         }
 
@@ -390,26 +347,26 @@
                     return;
                 }
 
-                // Ignore runtime.json from rejected nodes
-                if (node.Disposition == Disposition.Rejected)
+                    // Ignore runtime.json from rejected nodes
+                    if (node.Disposition == Disposition.Rejected)
                 {
                     return;
                 }
 
-                // ignore the same node again
-                if (!visitedNodes.Add(match.Library.Name))
+                    // ignore the same node again
+                    if (!visitedNodes.Add(match.Library.Name))
                 {
                     return;
                 }
 
-                // runtime.json can only exist in packages
-                if (match.Library.Type != LibraryType.Package)
+                    // runtime.json can only exist in packages
+                    if (match.Library.Type != LibraryType.Package)
                 {
                     return;
                 }
 
-                // Locate the package in the local repository
-                var info = NuGetv3LocalRepositoryUtility.GetPackage(localRepositories, match.Library.Name, match.Library.Version);
+                    // Locate the package in the local repository
+                    var info = NuGetv3LocalRepositoryUtility.GetPackage(localRepositories, match.Library.Name, match.Library.Version);
 
                 if (info != null)
                 {
